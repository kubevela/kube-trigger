#!/bin/sh

# Copyright 2022 The KubeVela Authors.
#
# Licensed under the Apache License, Version 2.0 (the "License");
# you may not use this file except in compliance with the License.
# You may obtain a copy of the License at
#
#     http://www.apache.org/licenses/LICENSE-2.0
#
# Unless required by applicable law or agreed to in writing, software
# distributed under the License is distributed on an "AS IS" BASIS,
# WITHOUT WARRANTIES OR CONDITIONS OF ANY KIND, either express or implied.
# See the License for the specific language governing permissions and
# limitations under the License.

set -o errexit
set -o nounset

if [ -z "${OS:-}" ]; then
  echo "OS must be set"
  exit 1
fi

if [ -z "${ARCH:-}" ]; then
  echo "ARCH must be set"
  exit 1
fi

if [ -z "${VERSION:-}" ]; then
  echo "VERSION must be set"
  exit 1
fi

if [ -z "${OUTPUT:-}" ]; then
  echo "OUTPUT must be set"
  exit 1
fi

# Set docker image version tag to current git tag, only if it fits semetic versioning.
if echo "${VERSION}" | grep -Eq '^v[0-9]{1,2}\.[0-9]{1,2}\.[0-9]{1,2}(-(alpha|beta)\.[0-9]{1,2})?$'; then
  IMAGE_VERSION="${VERSION}"
else
  IMAGE_VERSION="latest"
fi

<<<<<<< HEAD
# Replace oamdev/kube-trigger:latest tag with current version,
# which will be embedded in the binary.
sed -i -e "s/:latest/:${IMAGE_VERSION}/g" controllers/template/yaml/deployment.yaml

cleanup() {
  # Revert changes to oamdev/kube-trigger tag after building.
  sed -i -e "s/:${IMAGE_VERSION}/:latest/g" controllers/template/yaml/deployment.yaml
}

trap cleanup EXIT

export CGO_ENABLED=0
export GOARCH="${ARCH}"
export GOOS="${OS}"
export GO111MODULE=on
export GOFLAGS="${GOFLAGS:-} -mod=mod "

=======
>>>>>>> 4959d709
printf "# target: %s/%s\tversion: %s\toutput: %s\n" \
  "${OS}" "${ARCH}" "${VERSION}" "${OUTPUT}"

echo "# Generating code..."
go generate ./...

if [ -z "${DBG_BUILD:-}" ]; then
  # release build
  # trim paths, disable symbols and DWARF.
  goasmflags="all=-trimpath=$(pwd)"
  gogcflags="all=-trimpath=$(pwd)"
  goldflags="-s -w"

  echo "# Building for release..."
else
  # debug build
  # disable optimizations and inlining
  gogcflags="all=-N -l"
  goasmflags=""
  goldflags=""

  echo "# Building for debug..."
fi

# Set some version info.
always_ldflags="-X $(go list -m)/pkg/version.Version=${VERSION}"

go build \
  -gcflags="${gogcflags}" \
  -asmflags="${goasmflags}" \
  -ldflags="${always_ldflags} ${goldflags}" \
  -o "${OUTPUT}" \
  "$@"<|MERGE_RESOLUTION|>--- conflicted
+++ resolved
@@ -37,38 +37,14 @@
   exit 1
 fi
 
-# Set docker image version tag to current git tag, only if it fits semetic versioning.
-if echo "${VERSION}" | grep -Eq '^v[0-9]{1,2}\.[0-9]{1,2}\.[0-9]{1,2}(-(alpha|beta)\.[0-9]{1,2})?$'; then
-  IMAGE_VERSION="${VERSION}"
-else
-  IMAGE_VERSION="latest"
-fi
-
-<<<<<<< HEAD
-# Replace oamdev/kube-trigger:latest tag with current version,
-# which will be embedded in the binary.
-sed -i -e "s/:latest/:${IMAGE_VERSION}/g" controllers/template/yaml/deployment.yaml
-
-cleanup() {
-  # Revert changes to oamdev/kube-trigger tag after building.
-  sed -i -e "s/:${IMAGE_VERSION}/:latest/g" controllers/template/yaml/deployment.yaml
-}
-
-trap cleanup EXIT
-
 export CGO_ENABLED=0
 export GOARCH="${ARCH}"
 export GOOS="${OS}"
 export GO111MODULE=on
 export GOFLAGS="${GOFLAGS:-} -mod=mod "
 
-=======
->>>>>>> 4959d709
 printf "# target: %s/%s\tversion: %s\toutput: %s\n" \
   "${OS}" "${ARCH}" "${VERSION}" "${OUTPUT}"
-
-echo "# Generating code..."
-go generate ./...
 
 if [ -z "${DBG_BUILD:-}" ]; then
   # release build
