/*
Copyright 2022 The KubeVela Authors.

Licensed under the Apache License, Version 2.0 (the "License");
you may not use this file except in compliance with the License.
You may obtain a copy of the License at

    http://www.apache.org/licenses/LICENSE-2.0

Unless required by applicable law or agreed to in writing, software
distributed under the License is distributed on an "AS IS" BASIS,
WITHOUT WARRANTIES OR CONDITIONS OF ANY KIND, either express or implied.
See the License for the specific language governing permissions and
limitations under the License.
*/

package triggerinstance

import (
	"context"
<<<<<<< HEAD
=======
	"github.com/kubevela/kube-trigger/controllers/config"
>>>>>>> e7a6b5ee
	"path/filepath"
	ctrl "sigs.k8s.io/controller-runtime"
	"testing"

	standardv1alpha1 "github.com/kubevela/kube-trigger/api/v1alpha1"
	"github.com/kubevela/kube-trigger/controllers/config"
	. "github.com/onsi/ginkgo/v2"
	. "github.com/onsi/gomega"
	"k8s.io/client-go/kubernetes/scheme"
	"k8s.io/client-go/rest"
	ctrl "sigs.k8s.io/controller-runtime"
	"sigs.k8s.io/controller-runtime/pkg/client"
	"sigs.k8s.io/controller-runtime/pkg/envtest"
	logf "sigs.k8s.io/controller-runtime/pkg/log"
	"sigs.k8s.io/controller-runtime/pkg/log/zap"
	//+kubebuilder:scaffold:imports
)

// These tests use Ginkgo (BDD-style Go testing framework). Refer to
// http://onsi.github.io/ginkgo/ to learn more about Ginkgo.

var cfg *rest.Config
var k8sClient client.Client
var reconciler *Reconciler
var controllerDone context.CancelFunc
var testEnv *envtest.Environment

func TestAPIs(t *testing.T) {
	RegisterFailHandler(Fail)
	RunSpecs(t, "Controller Suite")
}

var _ = BeforeSuite(func() {
	logf.SetLogger(zap.New(zap.WriteTo(GinkgoWriter), zap.UseDevMode(true)))

	By("bootstrapping test environment")
	testEnv = &envtest.Environment{
		CRDDirectoryPaths:     []string{filepath.Join("..", "..", "config", "crd")},
		ErrorIfCRDPathMissing: true,
	}

	var err error
	// cfg is defined in this file globally.
	cfg, err = testEnv.Start()
	Expect(err).NotTo(HaveOccurred())
	Expect(cfg).NotTo(BeNil())

	err = standardv1alpha1.AddToScheme(scheme.Scheme)
	Expect(err).NotTo(HaveOccurred())

	//+kubebuilder:scaffold:scheme

	k8sClient, err = client.New(cfg, client.Options{Scheme: scheme.Scheme})
	Expect(err).NotTo(HaveOccurred())
	Expect(k8sClient).NotTo(BeNil())

	reconciler = &Reconciler{
		Client:       k8sClient,
		StatusWriter: k8sClient.Status(),
		Scheme:       scheme.Scheme,
		Config:       config.Config{},
	}
	mgr, err := ctrl.NewManager(cfg, ctrl.Options{
		Scheme:                  scheme.Scheme,
		MetricsBindAddress:      "0",
		LeaderElection:          false,
		LeaderElectionNamespace: "default",
		LeaderElectionID:        "test",
	})
	var done = make(chan interface{})
	var ctx context.Context
	ctx, controllerDone = context.WithCancel(context.Background())
	go func() {
		err = mgr.Start(ctx)
		Expect(err).NotTo(HaveOccurred())
	}()
	close(done)

})

var _ = AfterSuite(func() {
	By("tearing down the test environment")
	if controllerDone != nil {
		controllerDone()
	}
	err := testEnv.Stop()
	Expect(err).NotTo(HaveOccurred())
})<|MERGE_RESOLUTION|>--- conflicted
+++ resolved
@@ -18,12 +18,7 @@
 
 import (
 	"context"
-<<<<<<< HEAD
-=======
-	"github.com/kubevela/kube-trigger/controllers/config"
->>>>>>> e7a6b5ee
 	"path/filepath"
-	ctrl "sigs.k8s.io/controller-runtime"
 	"testing"
 
 	standardv1alpha1 "github.com/kubevela/kube-trigger/api/v1alpha1"
@@ -91,14 +86,12 @@
 		LeaderElectionNamespace: "default",
 		LeaderElectionID:        "test",
 	})
-	var done = make(chan interface{})
 	var ctx context.Context
 	ctx, controllerDone = context.WithCancel(context.Background())
 	go func() {
 		err = mgr.Start(ctx)
 		Expect(err).NotTo(HaveOccurred())
 	}()
-	close(done)
 
 })
 
